# Copyright 2023 Google LLC
#
# Licensed under the Apache License, Version 2.0 (the "License");
# you may not use this file except in compliance with the License.
# You may obtain a copy of the License at
#
#     https://www.apache.org/licenses/LICENSE-2.0
#
# Unless required by applicable law or agreed to in writing, software
# distributed under the License is distributed on an "AS IS" BASIS,
# WITHOUT WARRANTIES OR CONDITIONS OF ANY KIND, either express or implied.
# See the License for the specific language governing permissions and
# limitations under the License.

# -----------------------------------------------------------------------------
# Global Configurations
# -----------------------------------------------------------------------------
[global]

# Replace with your project ID and location
project_id = "rl-llm-dev"
location = "us-central1"

# Provide the path to your JSON credential
# This credential will be used to interact with Workspace
# This is the path inside the docker image, example: /app/credential.json
service_account_json_key = '/credentials/rl-llm-dev.json'  # Change this path if you copied the file to a different path 


# -----------------------------------------------------------------------------
# Translation options
# -----------------------------------------------------------------------------
[translate_api]

# Include or remove languages as needed. Use the this documentation as
# reference: https://cloud.google.com/translate/docs/languages
Spanish = "es"
Chinese = "zh"
German = "de"
Japanese = "ja"
Portuguese = "pt"


# -----------------------------------------------------------------------------
# Model names for Vertex AI
# -----------------------------------------------------------------------------
[models]

# If needed, replace with a specific version of the model. Check the Vertex AI 
# documentation for more information.
text.text_model_name = "text-bison"
image.image_model_name = "imagegeneration"
code.code_model_name = "code-bison"


# -----------------------------------------------------------------------------
# Configurations for page: Home.py
# -----------------------------------------------------------------------------
[pages.home]

# Change the following parameters as needed:
# - page_title: Text that goes in the browser tab.
# - page_icon: Image that goes in the browser tab.
# - sidebar_image_path: Image that goes in the left-side menu.
# - file_name_*: Images for this page.
page_title = "Gen AI for Marketing"
page_icon = "/app/images/favicon.png"
sidebar_image_path = "/app/images/menu_icon_2.png"
file_name_1 = "/app/images/intro_home_1.png"
file_name_2 = "/app/images/intro_home_2.png"


# -----------------------------------------------------------------------------
# Configurations for page: 0_Campaigns.py
# -----------------------------------------------------------------------------
[pages.campaigns]

# Change the following parameters as needed:
# - page_title: Text that goes in the browser tab and on the top of this page.
# - page_icon: Image that goes in the browser tab.
# - sidebar_image_path: Image that goes in the left-side menu.
# - page_title_icon: Image that goes on the left side of the main title of this page.
page_title = "Campaigns"
page_icon = "/app/images/favicon.png"
page_title_icon = "/app/images/logo.png"
sidebar_image_path = "/app/images/menu_icon_2.png"
campaigns_key = "Campaigns"

# Overview of the Cymbal brand. This description is used along with the prompts
# to generate better results.
# Change this description if you want to describe a different brand.
prompt_brand_overview = """Cymbal brand information:
1. Brand Name:Cymbal
2. Vision: Elevate every step and statement with our curated ensemble of footwear and handbags.
3. Mission: To seamlessly blend comfort and style, Cymbal aims to provide a harmonious collection of shoes and handbags, resonating with modern elegance and timeless charm.
4. Products: 
Shoes: From the bustling city streets to quiet evening outings, our shoes are tailored to fit every scenario with unmatched style and comfort.
Handbags: Crafted for the modern individual, our range spans from spacious totes for daily grind to chic clutches for those nights to remember.
5. Unique Selling Proposition (USP): A symphony of style. At Cymbal, we believe in orchestrating the perfect balance between trendsetting designs and unparalleled quality.
6. Target Audience: Style-savvy individuals aged 20-50 who have an ear for quality and an eye for timeless elegance, seeking the perfect accessories to accompany their ever-evolving lifestyles.
7. Brand Personality: Harmonious, chic, and captivating. Cymbal echoes the rhythm of contemporary fashion with a hint of classic allure.
8. Core Values: Quality First: Every product at Cymbal resonates with a promise of durability and excellence.
Listening to the Beat: We constantly tune into our customer's needs and desires, shaping our collections to mirror the world's evolving fashion pulse.
Echoing Sustainability: Cymbal strikes a chord with the environment, ensuring eco-friendly practices and sustainable choices are at the forefront.
9. Brand Tagline: "Echo Your Elegance."
10. Competitive Landscape: The fashion industry reverberates with many brands, but Cymbal stands distinct with its commitment to harmonizing quality, trend, and sustainability.
11. Future Outlook: Cymbal aspires to expand its resonance in the global market, infusing more sustainable materials into its products, and initiating special editions through designer partnerships, creating exclusive, melodious collections.
Cymbal is not just a brand; it's an experience. Recognizing the rhythm of life and the melodies of fashion, we ensure every piece adds a note of sophistication to our customer's ensemble. Every choice at Cymbal is a step toward a more stylish tomorrow.
"""

# Prompt template for the "Brand Statement"
# Change the prompt if needed.
prompt_brand_statement_template = """Using the Cymbal brand information below as your context, create a brand statement for a campaign targeting {} at age range {} with {} as objective.
{}

Brand statement: """

# Prompt template for the "Primary message"
# Change the prompt if needed.
prompt_primary_msg_template = """You are working to create a creative brief for Cymbal brand, a document that outlines the creative approach and deliverables for a new project, such as a marketing or advertising campaign. 
It's a short document that summarizes the project's mission, goals, challenges, demographics, messaging, and other key details. 
Generate a creative brief for Cymbal's brand for a campaign targeting {} at age range {} with {} as objective and {} as main competitor.
The creative brief must include the primary message, mission, goals, challenges, demographics and any other relevant details for a clear and concise creative brief. Use the context below to extract any information that you need. 
{}

Creative brief: """

# Prompt template for "Communication Channel"
# Change the prompt if needed.
prompt_comms_channel_template = """I want you to act as a marketing specialist who knows how to create awesome marketing assets. Suggest the best marketing channels for an ads campaign for a new women clothing line."""

# Brand name
# Change to your brand name if needed.
prompt_business_name = "Cymbal"

# Parameters for the Creative Brief generation. These parameters will be displayed
# as options for the users.
# Change these parameters if needed.
prompt_genders =[
    'Women',
    'Men'
]
prompt_age_groups =[
    '20-30',
    '30-40',
    '40-50'
]
prompt_objectives = [
    'Drive Awareness',
    'Increasing Traffic',
    'Increasing Engagement',
    'Increasing Sales'
]
prompt_competitors = [
    'Fashion Forward',
    'Style Setter',
    'Wardrobe Wonder'
]


# -----------------------------------------------------------------------------
# Configurations for page: 1_ANALYTICS_&_INSIGHTS.py
# -----------------------------------------------------------------------------

# Change the following parameters as needed:
# - page_title: Text that goes in the browser tab.
# - page_icon: Image that goes in the browser tab.
# - sidebar_image_path: Image that goes in the left-side menu.
# - file_name: Images for this page.
[pages.1_analytics_insights]
page_title = "Analytics and Insights"
page_icon = "/app/images/favicon.png"
sidebar_image_path = "/app/images/menu_icon_2.png"
file_name = "/app/images/page_1.png"


# -----------------------------------------------------------------------------
# Configurations for page: 2_Marketing_Insights.py
# -----------------------------------------------------------------------------

# Change the following parameters as needed:
# - page_title: Text that goes in the browser tab and on the top of this page.
# - page_icon: Image that goes in the browser tab.
# - sidebar_image_path: Image that goes in the left-side menu.
# - page_title_icon: Image that goes on the left side of the main title of this page.
[pages.2_marketing_insights]
page_title = "Marketing Insights"
page_icon = "/app/images/favicon.png"
sidebar_image_path = "/app/images/menu_icon_2.png"
page_title_image = "/app/images/marketing_analytics_icon.png"

# Looker Dashboards
# The link of the looker Dashboard must follow this format:
# https://<LOOKER INSTANCE URL>/embed/dashboards/<DASHBOARD NUMBER>?allow_login_screen=true
# Include your Dashboards following this patter:
# dashboards.<Name of your dashboard, no spaces> = '<link to your dashboard>'
dashboards.Overview = 'https://googledemo.looker.com/embed/dashboards/2131?allow_login_screen=true'


# -----------------------------------------------------------------------------
# Configurations for page: 3_Audiences.py
# -----------------------------------------------------------------------------
[pages.3_audiences]

# Change the following parameters as needed:
# - page_title: Text that goes in the browser tab and on the top of this page.
# - page_icon: Image that goes in the browser tab.
# - sidebar_image_path: Image that goes in the left-side menu.
# - page_title_icon: Image that goes on the left side of the main title of this page.
page_title = "Audiences"
page_icon = "/app/images/favicon.png"
sidebar_image_path = "/app/images/menu_icon_2.png"
page_title_image = "/app/images/audience_icon.png"

# Dataset ID of the BigQuery dataset. If you change the dataset_id during the deployment 
# of this solution, change it here as well.
dataset_id = "cdp_dataset"

# Tag name for the Dataplex Tag manager.
tag_name = "llmcdptemplate"

# Prompt used to generate SQL from questions using natural language.
# You can change this prompt if needed. 
prompt_nl_sql = """This is a task converting text into GoogleSQL statement. We will first given the dataset schema and then ask a question in text. You are asked to generate SQL statement.
Here is an example: Convert text to SQL:
[SCHEMA details for table `{}.cdp_dataset.customers`]
Full table name: `{}.cdp_dataset.customers` - Column: cart_total - Data Type: FLOAT64 - Primary Key: False - foreign Key: False - Description: The value of the items in the customer's shopping cart.
Full table name: `{}.cdp_dataset.customers` - Column: channel - Data Type: STRING - Primary Key: False - foreign Key: False - Description: The channel through which the customer was acquired.
Full table name: `{}.cdp_dataset.customers` - Column: city - Data Type: STRING - Primary Key: False - foreign Key: False - Description: The city where the customer lives.
Full table name: `{}.cdp_dataset.customers` - Column: customer_id - Data Type: INT64 - Primary Key: True - foreign Key: False - Description: A unique identifier of the customer.
Full table name: `{}.cdp_dataset.customers` - Column: email - Data Type: STRING - Primary Key: False - foreign Key: False - Description: The customer's email address.
Full table name: `{}.cdp_dataset.customers` - Column: is_media_follower - Data Type: BOOL - Primary Key: False - foreign Key: False - Description: Whether the customer is a social media follower.
Full table name: `{}.cdp_dataset.customers` - Column: last_activity_date - Data Type: DATE - Primary Key: False - foreign Key: False - Description: The date of the customer's last account activity.
Full table name: `{}.cdp_dataset.customers` - Column: last_purchase_date - Data Type: DATE - Primary Key: False - foreign Key: False - Description: The date the customer made their last purchase.
Full table name: `{}.cdp_dataset.customers` - Column: last_sign_up_date - Data Type: DATE - Primary Key: False - foreign Key: False - Description: The date the customer signed up.
Full table name: `{}.cdp_dataset.customers` - Column: loyalty_score - Data Type: INT64 - Primary Key: False - foreign Key: False - Description: A score that measures the customer's engagement with the company.
Full table name: `{}.cdp_dataset.customers` - Column: state - Data Type: STRING - Primary Key: False - foreign Key: False - Description: The state where the customer lives.
Full table name: `{}.cdp_dataset.customers` - Column: total_emails - Data Type: INT64 - Primary Key: False - foreign Key: False - Description: The total number of emails opened by the customer.
Full table name: `{}.cdp_dataset.customers` - Column: total_purchases - Data Type: INT64 - Primary Key: False - foreign Key: False - Description: The total number of purchases made by the customer.
Full table name: `{}.cdp_dataset.customers` - Column: total_value - Data Type: INT64 - Primary Key: False - foreign Key: False - Description: The total value of all purchases made by the customer.
[SCHEMA details for table `{}.cdp_dataset.transactions`]
Full table name: `{}.cdp_dataset.transactions` - Column: app_purchase_qnt - Data Type: INT64 - Primary Key: False - foreign Key: False - Description: The value of the in-app purchase.
Full table name: `{}.cdp_dataset.transactions` - Column: customer_id - Data Type: INT64 - Primary Key: False - foreign Key: True - Description: A unique identifier of the customer.
Full table name: `{}.cdp_dataset.transactions` - Column: product_id - Data Type: INT64 - Primary Key: False - foreign Key: True - Description: The code of the inventory item that was purchased.
Full table name: `{}.cdp_dataset.transactions` - Column: product_name - Data Type: STRING - Primary Key: False - foreign Key: False - Description: The name of the product that was purchased.
Fulll table name: `{}.cdp_dataset.transactions` - Column: transaction_date - Data Type: DATE - Primary Key: False - foreign Key: False - Description: The date the transaction was made.
Full table name: `{}.cdp_dataset.transactions` - Column: transaction_id - Data Type: INT64 - Primary Key: True - foreign Key: False - Description: A unique identifier for the transaction.
Full table name: `{}.cdp_dataset.transactions` - Column: transaction_value - Data Type: INT64 - Primary Key: False - foreign Key: False - Description: The total value of the transaction.
Full table name: `{}.cdp_dataset.transactions` - Column: transation_qnt - Data Type: INT64 - Primary Key: False - foreign Key: False - Description: The quantity of items purchased in the transaction.
Full table name: `{}.cdp_dataset.transactions` - Column: transation_type - Data Type: STRING - Primary Key: False - foreign Key: False - Description: The type of transaction (e.g., purchase, refund, etc.).
[SCHEMA details for table `{}.cdp_dataset.events`]:
Full table name: `{}.cdp_dataset.events` - Column: customer_id - Data Type: INT64 - Primary Key: False - foreign Key: True - Description: A unique identifier of the customer.
Full table name: `{}.cdp_dataset.events` - Column: event_date - Data Type: DATE - Primary Key: False - foreign Key: False - Description: The date of the event.
Full table name: `{}.cdp_dataset.events` - Column: event_id - Data Type: INT64 - Primary Key: True - foreign Key: False - Description: A unique identifier for the event.
Full table name: `{}.cdp_dataset.events` - Column: event_type - Data Type: STRING - Primary Key: False - foreign Key: False - Description: The type of event.
[Q]: What is the city and state with the most customer transactions?
[SQL]: SELECT c.city, c.state, SUM(t.transaction_qnt) as total_transactions
FROM `{}.cdp_dataset.customers` AS c
JOIN `{}.cdp_dataset.transactions` as t
ON c.customer_id = t.customer_id
GROUP BY c.city, c.state
ORDER BY total_transactions DESC

Here is an example: Convert text to SQL:
[SCHEMA details for table `{}.cdp_dataset.customers`]
Full table name: `{}.cdp_dataset.customers` - Column: cart_total - Data Type: FLOAT64 - Primary Key: False - foreign Key: False - Description: The value of the items in the customer's shopping cart.
Full table name: `{}.cdp_dataset.customers` - Column: channel - Data Type: STRING - Primary Key: False - foreign Key: False - Description: The channel through which the customer was acquired.
Full table name: `{}.cdp_dataset.customers` - Column: city - Data Type: STRING - Primary Key: False - foreign Key: False - Description: The city where the customer lives.
Full table name: `{}.cdp_dataset.customers` - Column: customer_id - Data Type: INT64 - Primary Key: True - foreign Key: False - Description: A unique identifier of the customer.
Full table name: `{}.cdp_dataset.customers` - Column: email - Data Type: STRING - Primary Key: False - foreign Key: False - Description: The customer's email address.
Full table name: `{}.cdp_dataset.customers` - Column: is_media_follower - Data Type: BOOL - Primary Key: False - foreign Key: False - Description: Whether the customer is a social media follower.
Full table name: `{}.cdp_dataset.customers` - Column: last_activity_date - Data Type: DATE - Primary Key: False - foreign Key: False - Description: The date of the customer's last account activity.
Full table name: `{}.cdp_dataset.customers` - Column: last_purchase_date - Data Type: DATE - Primary Key: False - foreign Key: False - Description: The date the customer made their last purchase.
Full table name: `{}.cdp_dataset.customers` - Column: last_sign_up_date - Data Type: DATE - Primary Key: False - foreign Key: False - Description: The date the customer signed up.
Full table name: `{}.cdp_dataset.customers` - Column: loyalty_score - Data Type: INT64 - Primary Key: False - foreign Key: False - Description: A score that measures the customer's engagement with the company.
Full table name: `{}.cdp_dataset.customers` - Column: state - Data Type: STRING - Primary Key: False - foreign Key: False - Description: The state where the customer lives.
Full table name: `{}.cdp_dataset.customers` - Column: total_emails - Data Type: INT64 - Primary Key: False - foreign Key: False - Description: The total number of emails opened by the customer.
Full table name: `{}.cdp_dataset.customers` - Column: total_purchases - Data Type: INT64 - Primary Key: False - foreign Key: False - Description: The total number of purchases made by the customer.
Full table name: `{}.cdp_dataset.customers` - Column: total_value - Data Type: INT64 - Primary Key: False - foreign Key: False - Description: The total value of all purchases made by the customer.
[SCHEMA details for table `{}.cdp_dataset.transactions`]
Full table name: `{}.cdp_dataset.transactions` - Column: app_purchase_qnt - Data Type: INT64 - Primary Key: False - foreign Key: False - Description: The value of the in-app purchase.
Full table name: `{}.cdp_dataset.transactions` - Column: customer_id - Data Type: INT64 - Primary Key: False - foreign Key: True - Description: A unique identifier of the customer.
Full table name: `{}.cdp_dataset.transactions` - Column: product_id - Data Type: INT64 - Primary Key: False - foreign Key: True - Description: The code of the inventory item that was purchased.
Full table name: `{}.cdp_dataset.transactions` - Column: product_name - Data Type: STRING - Primary Key: False - foreign Key: False - Description: The name of the product that was purchased.
Full table name: `{}.cdp_dataset.transactions` - Column: transaction_date - Data Type: DATE - Primary Key: False - foreign Key: False - Description: The date the transaction was made.
Full table name: `{}.cdp_dataset.transactions` - Column: transaction_id - Data Type: INT64 - Primary Key: True - foreign Key: False - Description: A unique identifier for the transaction.
Full table name: `{}.cdp_dataset.transactions` - Column: transaction_value - Data Type: INT64 - Primary Key: False - foreign Key: False - Description: The total value of the transaction.
Full table name: `{}.cdp_dataset.transactions` - Column: transation_qnt - Data Type: INT64 - Primary Key: False - foreign Key: False - Description: The quantity of items purchased in the transaction.
Full table name: `{}.cdp_dataset.transactions` - Column: transation_type - Data Type: STRING - Primary Key: False - foreign Key: False - Description: The type of transaction (e.g., purchase, refund, etc.).
[SCHEMA details for table `{}.cdp_dataset.events`]:
Full table name: `{}.cdp_dataset.events` - Column: customer_id - Data Type: INT64 - Primary Key: False - foreign Key: True - Description: A unique identifier of the customer.
Full table name: `{}.cdp_dataset.events` - Column: event_date - Data Type: DATE - Primary Key: False - foreign Key: False - Description: The date of the event.
Full table name: `{}.cdp_dataset.events` - Column: event_id - Data Type: INT64 - Primary Key: True - foreign Key: False - Description: A unique identifier for the event.
Full table name: `{}.cdp_dataset.events` - Column: event_type - Data Type: STRING - Primary Key: False - foreign Key: False - Description: The type of event.
[Q]: What are the customer emails ordered by the quantity of purchases by the customer in the city of Atlanta and the state of Georgia?
[SQL]: SELECT c.email, c.total_purchases 
FROM `{}.cdp_dataset.customers` as c
WHERE c.city = "Atlanta" AND c.state = "Georgia"
ORDER BY c.total_purchases DESC

Here is an example: Convert text to SQL:
[SCHEMA details for table `{}.cdp_dataset.customers`]
Full table name: `{}.cdp_dataset.customers` - Column: cart_total - Data Type: FLOAT64 - Primary Key: False - foreign Key: False - Description: The value of the items in the customer's shopping cart.
Full table name: `{}.cdp_dataset.customers` - Column: channel - Data Type: STRING - Primary Key: False - foreign Key: False - Description: The channel through which the customer was acquired.
Full table name: `{}.cdp_dataset.customers` - Column: city - Data Type: STRING - Primary Key: False - foreign Key: False - Description: The city where the customer lives.
Full table name: `{}.cdp_dataset.customers` - Column: customer_id - Data Type: INT64 - Primary Key: True - foreign Key: False - Description: A unique identifier of the customer.
Full table name: `{}.cdp_dataset.customers` - Column: email - Data Type: STRING - Primary Key: False - foreign Key: False - Description: The customer's email address.
Full table name: `{}.cdp_dataset.customers` - Column: is_media_follower - Data Type: BOOL - Primary Key: False - foreign Key: False - Description: Whether the customer is a social media follower.
Full table name: `{}.cdp_dataset.customers` - Column: last_activity_date - Data Type: DATE - Primary Key: False - foreign Key: False - Description: The date of the customer's last account activity.
Full table name: `{}.cdp_dataset.customers` - Column: last_purchase_date - Data Type: DATE - Primary Key: False - foreign Key: False - Description: The date the customer made their last purchase.
Full table name: `{}.cdp_dataset.customers` - Column: last_sign_up_date - Data Type: DATE - Primary Key: False - foreign Key: False - Description: The date the customer signed up.
Full table name: `{}.cdp_dataset.customers` - Column: loyalty_score - Data Type: INT64 - Primary Key: False - foreign Key: False - Description: A score that measures the customer's engagement with the company.
Full table name: `{}.cdp_dataset.customers` - Column: state - Data Type: STRING - Primary Key: False - foreign Key: False - Description: The state where the customer lives.
Full table name: `{}.cdp_dataset.customers` - Column: total_emails - Data Type: INT64 - Primary Key: False - foreign Key: False - Description: The total number of emails opened by the customer.
Full table name: `{}.cdp_dataset.customers` - Column: total_purchases - Data Type: INT64 - Primary Key: False - foreign Key: False - Description: The total number of purchases made by the customer.
Full table name: `{}.cdp_dataset.customers` - Column: total_value - Data Type: INT64 - Primary Key: False - foreign Key: False - Description: The total value of all purchases made by the customer.
[SCHEMA details for table `{}.cdp_dataset.transactions`]
Full table name: `{}.cdp_dataset.transactions` - Column: app_purchase_qnt - Data Type: INT64 - Primary Key: False - foreign Key: False - Description: The value of the in-app purchase.
Full table name: `{}.cdp_dataset.transactions` - Column: customer_id - Data Type: INT64 - Primary Key: False - foreign Key: True - Description: A unique identifier of the customer.
Full table name: `{}.cdp_dataset.transactions` - Column: product_id - Data Type: INT64 - Primary Key: False - foreign Key: True - Description: The code of the inventory item that was purchased.
Full table name: `{}.cdp_dataset.transactions` - Column: product_name - Data Type: STRING - Primary Key: False - foreign Key: False - Description: The name of the product that was purchased.
Full table name: `{}.cdp_dataset.transactions` - Column: transaction_date - Data Type: DATE - Primary Key: False - foreign Key: False - Description: The date the transaction was made.
Full table name: `{}.cdp_dataset.transactions` - Column: transaction_id - Data Type: INT64 - Primary Key: True - foreign Key: False - Description: A unique identifier for the transaction.
Full table name: `{}.cdp_dataset.transactions` - Column: transaction_value - Data Type: INT64 - Primary Key: False - foreign Key: False - Description: The total value of the transaction.
Full table name: `{}.cdp_dataset.transactions` - Column: transation_qnt - Data Type: INT64 - Primary Key: False - foreign Key: False - Description: The quantity of items purchased in the transaction.
Full table name: `{}.cdp_dataset.transactions` - Column: transation_type - Data Type: STRING - Primary Key: False - foreign Key: False - Description: The type of transaction (e.g., purchase, refund, etc.).
[SCHEMA details for table `{}.cdp_dataset.events`]:
Full table name: `{}.cdp_dataset.events` - Column: customer_id - Data Type: INT64 - Primary Key: False - foreign Key: True - Description: A unique identifier of the customer.
Full table name: `{}.cdp_dataset.events` - Column: event_date - Data Type: DATE - Primary Key: False - foreign Key: False - Description: The date of the event.
Full table name: `{}.cdp_dataset.events` - Column: event_id - Data Type: INT64 - Primary Key: True - foreign Key: False - Description: A unique identifier for the event.
Full table name: `{}.cdp_dataset.events` - Column: event_type - Data Type: STRING - Primary Key: False - foreign Key: False - Description: The type of event.
[Q]: What are the customer emails ordered by the total transactions in app by the customer in the city of Atlanta and the state of Georgia?
[SQL]: SELECT c.email, SUM(t.app_purchase_qnt) as total_app_purchase
FROM `{}.cdp_dataset.customers` as c
JOIN `{}.cdp_dataset.transactions` as t
ON c.customer_id = t.customer_id
WHERE c.city = "Atlanta" AND c.state = "Georgia"
GROUP BY c.email, c.city, c.state
ORDER BY total_app_purchase DESC

Here is an example: Convert text to SQL:
[SCHEMA details for table `{}.cdp_dataset.customers`]
Full table name: `{}.cdp_dataset.customers` - Column: cart_total - Data Type: FLOAT64 - Primary Key: False - foreign Key: False - Description: The value of the items in the customer's shopping cart.
Full table name: `{}.cdp_dataset.customers` - Column: channel - Data Type: STRING - Primary Key: False - foreign Key: False - Description: The channel through which the customer was acquired.
Full table name: `{}.cdp_dataset.customers` - Column: city - Data Type: STRING - Primary Key: False - foreign Key: False - Description: The city where the customer lives.
Full table name: `{}.cdp_dataset.customers` - Column: customer_id - Data Type: INT64 - Primary Key: True - foreign Key: False - Description: A unique identifier of the customer.
Full table name: `{}.cdp_dataset.customers` - Column: email - Data Type: STRING - Primary Key: False - foreign Key: False - Description: The customer's email address.
Full table name: `{}.cdp_dataset.customers` - Column: is_media_follower - Data Type: BOOL - Primary Key: False - foreign Key: False - Description: Whether the customer is a social media follower.
Full table name: `{}.cdp_dataset.customers` - Column: last_activity_date - Data Type: DATE - Primary Key: False - foreign Key: False - Description: The date of the customer's last account activity.
Full table name: `{}.cdp_dataset.customers` - Column: last_purchase_date - Data Type: DATE - Primary Key: False - foreign Key: False - Description: The date the customer made their last purchase.
Full table name: `{}.cdp_dataset.customers` - Column: last_sign_up_date - Data Type: DATE - Primary Key: False - foreign Key: False - Description: The date the customer signed up.
Full table name: `{}.cdp_dataset.customers` - Column: loyalty_score - Data Type: INT64 - Primary Key: False - foreign Key: False - Description: A score that measures the customer's engagement with the company.
Full table name: `{}.cdp_dataset.customers` - Column: state - Data Type: STRING - Primary Key: False - foreign Key: False - Description: The state where the customer lives.
Full table name: `{}.cdp_dataset.customers` - Column: total_emails - Data Type: INT64 - Primary Key: False - foreign Key: False - Description: The total number of emails opened by the customer.
Full table name: `{}.cdp_dataset.customers` - Column: total_purchases - Data Type: INT64 - Primary Key: False - foreign Key: False - Description: The total number of purchases made by the customer.
Full table name: `{}.cdp_dataset.customers` - Column: total_value - Data Type: INT64 - Primary Key: False - foreign Key: False - Description: The total value of all purchases made by the customer.
[SCHEMA details for table `{}.cdp_dataset.transactions`]
Full table name: `{}.cdp_dataset.transactions` - Column: app_purchase_qnt - Data Type: INT64 - Primary Key: False - foreign Key: False - Description: The value of the in-app purchase.
Full table name: `{}.cdp_dataset.transactions` - Column: customer_id - Data Type: INT64 - Primary Key: False - foreign Key: True - Description: A unique identifier of the customer.
Full table name: `{}.cdp_dataset.transactions` - Column: product_id - Data Type: INT64 - Primary Key: False - foreign Key: True - Description: The code of the inventory item that was purchased.
Full table name: `{}.cdp_dataset.transactions` - Column: product_name - Data Type: STRING - Primary Key: False - foreign Key: False - Description: The name of the product that was purchased.
Full table name: `{}.cdp_dataset.transactions` - Column: transaction_date - Data Type: DATE - Primary Key: False - foreign Key: False - Description: The date the transaction was made.
Full table name: `{}.cdp_dataset.transactions` - Column: transaction_id - Data Type: INT64 - Primary Key: True - foreign Key: False - Description: A unique identifier for the transaction.
Full table name: `{}.cdp_dataset.transactions` - Column: transaction_value - Data Type: INT64 - Primary Key: False - foreign Key: False - Description: The total value of the transaction.
Full table name: `{}.cdp_dataset.transactions` - Column: transation_qnt - Data Type: INT64 - Primary Key: False - foreign Key: False - Description: The quantity of items purchased in the transaction.
Full table name: `{}.cdp_dataset.transactions` - Column: transation_type - Data Type: STRING - Primary Key: False - foreign Key: False - Description: The type of transaction (e.g., purchase, refund, etc.).
[SCHEMA details for table `{}.cdp_dataset.events`]:
Full table name: `{}.cdp_dataset.events` - Column: customer_id - Data Type: INT64 - Primary Key: False - foreign Key: True - Description: A unique identifier of the customer.
Full table name: `{}.cdp_dataset.events` - Column: event_date - Data Type: DATE - Primary Key: False - foreign Key: False - Description: The date of the event.
Full table name: `{}.cdp_dataset.events` - Column: event_id - Data Type: INT64 - Primary Key: True - foreign Key: False - Description: A unique identifier for the event.
Full table name: `{}.cdp_dataset.events` - Column: event_type - Data Type: STRING - Primary Key: False - foreign Key: False - Description: The type of event.
[Q]: Retrieve top 10 customer emails ordered by loyalty score
[SQL]: SELECT c.email
FROM `{}.cdp_dataset.customers` as c
ORDER BY c.loyalty_score DESC 

Here is an example: Convert text to SQL:"""

# The following are default questions and fallback queries
# Change the following variable if needed.
prompt_example_0 = "What are the customer emails ordered by the sum of transactions value by customers in New York City?"
audience_query_0 = """SELECT c.email, SUM(t.transaction_value) as total_transaction_value
FROM `{}.cdp_dataset.customers` as c
JOIN `{}.cdp_dataset.transactions` as t
ON c.customer_id = t.customer_id
WHERE c.city = "New York City"
GROUP BY c.email, c.city
ORDER BY total_transaction_value DESC"""
example_result_0.email.0 = "user36410@sample_user36410.sample"
example_result_0.email.1 = "user39537@sample_user39537.sample"
example_result_0.email.2 = "user42905@sample_user42905.sample"
example_result_0.email.3 = "user16185@sample_user16185.sample"
example_result_0.email.4 = "user27153@sample_user27153.sample"
example_result_0.email.5 = "user38115@sample_user38115.sample"
example_result_0.email.6 = "user10294@sample_user10294.sample"
example_result_0.email.7 = "user14325@sample_user14325.sample"
example_result_0.email.8 = "user11798@sample_user11798.sample"
example_result_0.email.9 = "user3917@sample_user3917.sample"
example_result_0.email.10 = "user7486@sample_user7486.sample"
example_result_0.email.11 = "user654@sample_user654.sample"
example_result_0.email.12 = "user8239@sample_user8239.sample"
example_result_0.email.13 = "user27383@sample_user27383.sample"
example_result_0.email.14 = "user16127@sample_user16127.sample"
example_result_0.email.15 = "user6385@sample_user6385.sample"
example_result_0.email.16 = "user14330@sample_user14330.sample"
example_result_0.email.17 = "user17562@sample_user17562.sample"
example_result_0.email.18 = "user40714@sample_user40714.sample"
example_result_0.email.19 = "user25908@sample_user25908.sample"
example_result_0.email.20 = "user22574@sample_user22574.sample"
example_result_0.email.21 = "user44252@sample_user44252.sample"
example_result_0.email.22 = "user34710@sample_user34710.sample"
example_result_0.email.23 = "user40677@sample_user40677.sample"
example_result_0.email.24 = "user4400@sample_user4400.sample"
example_result_0.email.25 = "user17852@sample_user17852.sample"
example_result_0.email.26 = "user40544@sample_user40544.sample"
example_result_0.email.27 = "user48183@sample_user48183.sample"
example_result_0.email.28 = "user6405@sample_user6405.sample"
example_result_0.email.29 = "user17702@sample_user17702.sample"
example_result_0.email.30 = "user9840@sample_user9840.sample"
example_result_0.email.31 = "user31034@sample_user31034.sample"
example_result_0.email.32 = "user19437@sample_user19437.sample"
example_result_0.email.33 = "user21268@sample_user21268.sample"
example_result_0.email.34 = "user27294@sample_user27294.sample"
example_result_0.email.35 = "user42572@sample_user42572.sample"
example_result_0.email.36 = "user28448@sample_user28448.sample"
example_result_0.email.37 = "user26172@sample_user26172.sample"
example_result_0.email.38 = "user26013@sample_user26013.sample"
example_result_0.email.39 = "user42867@sample_user42867.sample"
example_result_0.email.40 = "user4667@sample_user4667.sample"
example_result_0.email.41 = "user23411@sample_user23411.sample"
example_result_0.email.42 = "user11656@sample_user11656.sample"
example_result_0.email.43 = "user25866@sample_user25866.sample"
example_result_0.email.44 = "user49602@sample_user49602.sample"
example_result_0.email.45 = "user19915@sample_user19915.sample"
example_result_0.email.46 = "user42246@sample_user42246.sample"
example_result_0.email.47 = "user592@sample_user592.sample"
example_result_0.email.48 = "user47535@sample_user47535.sample"
example_result_0.email.49 = "user21012@sample_user21012.sample"
example_result_0.total_transaction_value.0 = 855492
example_result_0.total_transaction_value.1 = 852387
example_result_0.total_transaction_value.2 = 843707
example_result_0.total_transaction_value.3 = 821528
example_result_0.total_transaction_value.4 = 732435
example_result_0.total_transaction_value.5 = 726079
example_result_0.total_transaction_value.6 = 703611
example_result_0.total_transaction_value.7 = 695777
example_result_0.total_transaction_value.8 = 636451
example_result_0.total_transaction_value.9 = 628616
example_result_0.total_transaction_value.10 = 628538
example_result_0.total_transaction_value.11 = 627163
example_result_0.total_transaction_value.12 = 598239
example_result_0.total_transaction_value.13 = 588209
example_result_0.total_transaction_value.14 = 580621
example_result_0.total_transaction_value.15 = 550972
example_result_0.total_transaction_value.16 = 540952
example_result_0.total_transaction_value.17 = 533339
example_result_0.total_transaction_value.18 = 505052
example_result_0.total_transaction_value.19 = 498978
example_result_0.total_transaction_value.20 = 492421
example_result_0.total_transaction_value.21 = 487951
example_result_0.total_transaction_value.22 = 485941
example_result_0.total_transaction_value.23 = 472743
example_result_0.total_transaction_value.24 = 464157
example_result_0.total_transaction_value.25 = 446107
example_result_0.total_transaction_value.26 = 443166
example_result_0.total_transaction_value.27 = 432757
example_result_0.total_transaction_value.28 = 415912
example_result_0.total_transaction_value.29 = 401274
example_result_0.total_transaction_value.30 = 398301
example_result_0.total_transaction_value.31 = 375952
example_result_0.total_transaction_value.32 = 370532
example_result_0.total_transaction_value.33 = 363755
example_result_0.total_transaction_value.34 = 356996
example_result_0.total_transaction_value.35 = 350192
example_result_0.total_transaction_value.36 = 349640
example_result_0.total_transaction_value.37 = 330854
example_result_0.total_transaction_value.38 = 321455
example_result_0.total_transaction_value.39 = 319205
example_result_0.total_transaction_value.40 = 315922
example_result_0.total_transaction_value.41 = 305209
example_result_0.total_transaction_value.42 = 304387
example_result_0.total_transaction_value.43 = 300598
example_result_0.total_transaction_value.44 = 298813
example_result_0.total_transaction_value.45 = 296925
example_result_0.total_transaction_value.46 = 296791
example_result_0.total_transaction_value.47 = 280331
example_result_0.total_transaction_value.48 = 270050
example_result_0.total_transaction_value.49 = 268125

prompt_example_1 = "What is the city and state with the most quantity of customers transactions?"
audience_query_1 = """SELECT c.city, c.state, SUM(t.transaction_qnt) as total_transactions
FROM `{}.cdp_dataset.customers` as c
JOIN `{}.cdp_dataset.transactions` as t
ON c.customer_id = t.customer_id
GROUP BY c.city, c.state
ORDER BY total_transactions DESC
LIMIT 1"""
example_result_1.city.0 = "Atlanta"
example_result_1.state.0 = "Georgia"
example_result_1.total_transactions.0 = 252986

prompt_example_2 = "What are the top 50 customer emails ordered by loyalty score?"
audience_query_2 = """SELECT c.email
FROM `{}.cdp_dataset.customers` as c
ORDER BY c.loyalty_score DESC
LIMIT 50"""
example_result_2.email.0 = "user36410@sample_user36410.sample"
example_result_2.email.1 = "user39537@sample_user39537.sample"
example_result_2.email.2 = "user42905@sample_user42905.sample"
example_result_2.email.3 = "user16185@sample_user16185.sample"
example_result_2.email.4 = "user27153@sample_user27153.sample"
example_result_2.email.5 = "user38115@sample_user38115.sample"
example_result_2.email.6 = "user10294@sample_user10294.sample"
example_result_2.email.7 = "user14325@sample_user14325.sample"
example_result_2.email.8 = "user11798@sample_user11798.sample"
example_result_2.email.9 = "user3917@sample_user3917.sample"
example_result_2.email.10 = "user7486@sample_user7486.sample"
example_result_2.email.11 = "user654@sample_user654.sample"
example_result_2.email.12 = "user8239@sample_user8239.sample"
example_result_2.email.13 = "user27383@sample_user27383.sample"
example_result_2.email.14 = "user16127@sample_user16127.sample"
example_result_2.email.15 = "user6385@sample_user6385.sample"
example_result_2.email.16 = "user14330@sample_user14330.sample"
example_result_2.email.17 = "user17562@sample_user17562.sample"
example_result_2.email.18 = "user40714@sample_user40714.sample"
example_result_2.email.19 = "user25908@sample_user25908.sample"
example_result_2.email.20 = "user22574@sample_user22574.sample"
example_result_2.email.21 = "user44252@sample_user44252.sample"
example_result_2.email.22 = "user34710@sample_user34710.sample"
example_result_2.email.23 = "user40677@sample_user40677.sample"
example_result_2.email.24 = "user4400@sample_user4400.sample"
example_result_2.email.25 = "user17852@sample_user17852.sample"
example_result_2.email.26 = "user40544@sample_user40544.sample"
example_result_2.email.27 = "user48183@sample_user48183.sample"
example_result_2.email.28 = "user6405@sample_user6405.sample"
example_result_2.email.29 = "user17702@sample_user17702.sample"
example_result_2.email.30 = "user9840@sample_user9840.sample"
example_result_2.email.31 = "user31034@sample_user31034.sample"
example_result_2.email.32 = "user19437@sample_user19437.sample"
example_result_2.email.33 = "user21268@sample_user21268.sample"
example_result_2.email.34 = "user27294@sample_user27294.sample"
example_result_2.email.35 = "user42572@sample_user42572.sample"
example_result_2.email.36 = "user28448@sample_user28448.sample"
example_result_2.email.37 = "user26172@sample_user26172.sample"
example_result_2.email.38 = "user26013@sample_user26013.sample"
example_result_2.email.39 = "user42867@sample_user42867.sample"
example_result_2.email.40 = "user4667@sample_user4667.sample"
example_result_2.email.41 = "user23411@sample_user23411.sample"
example_result_2.email.42 = "user11656@sample_user11656.sample"
example_result_2.email.43 = "user25866@sample_user25866.sample"
example_result_2.email.44 = "user49602@sample_user49602.sample"
example_result_2.email.45 = "user19915@sample_user19915.sample"
example_result_2.email.46 = "user42246@sample_user42246.sample"
example_result_2.email.47 = "user592@sample_user592.sample"
example_result_2.email.48 = "user47535@sample_user47535.sample"
example_result_2.email.49 = "user21012@sample_user21012.sample"


# -----------------------------------------------------------------------------
# Configurations for 4_Trendspotting.py
# -----------------------------------------------------------------------------
[pages.4_trendspotting]

# Change the following parameters as needed:
# - page_title: Text that goes in the browser tab and on the top of this page.
# - page_icon: Image that goes in the browser tab.
# - sidebar_image_path: Image that goes in the left-side menu.
# - page_title_icon: Image that goes on the left side of the main title of this page.
page_title = "Trendspotting"
page_icon = "/app/images/favicon.png"
sidebar_image_path = "/app/images/menu_icon_2.png"
page_title_image = "/app/images/trend_icon.png"


# -----------------------------------------------------------------------------
# Configurations for 5_Consumer_Insights.py
# -----------------------------------------------------------------------------
[pages.5_consumer_insights]

# Change the following parameters as needed:
# - page_title: Text that goes in the browser tab and on the top of this page.
# - page_icon: Image that goes in the browser tab.
# - sidebar_image_path: Image that goes in the left-side menu.
# - page_title_icon: Image that goes on the left side of the main title of this page.
page_title = "Consumer Insights"
page_icon = "/app/images/favicon.png"
sidebar_image_path = "/app/images/menu_icon_2.png"
page_title_image = "/app/images/consumer_icon.png"

<<<<<<< HEAD
# Vertex AI Search datastores and location
=======
# Enterprise Search datastores and location. 
# Change the dataset variable to reflect your configuration.
>>>>>>> 0ae65683
# Sample datastore ID
# datastores.<datastore ID> = 'default_config'
datastores.google-ads-support_1686058481432 = "default_config"
search_location = "global"


# -----------------------------------------------------------------------------
# Configurations for 6_Content_Generation.py
# -----------------------------------------------------------------------------
[pages.6_content_generation] 

# Change the following parameters as needed:
# - page_title: Text that goes in the browser tab.
# - page_icon: Image that goes in the browser tab.
# - sidebar_image_path: Image that goes in the left-side menu.
# - file_name_*: Images for this page.
page_title = "Content Generation"
page_icon = "/app/images/favicon.png"
sidebar_image_path = "/app/images/menu_icon_2.png"
file_name = "/app/images/page_2.png"


# -----------------------------------------------------------------------------
# Configurations for 7_Email_Copy.py 
# -----------------------------------------------------------------------------
[pages.7_email_copy] 

# Change the following parameters as needed:
# - page_title: Text that goes in the browser tab and on the top of this page.
# - page_icon: Image that goes in the browser tab.
# - sidebar_image_path: Image that goes in the left-side menu.
# - page_title_icon: Image that goes on the left side of the main title of this page.
page_title = "Email Copy"
page_icon = "/app/images/favicon.png"
sidebar_image_path = "/app/images/menu_icon_2.png"
page_title_image = "/app/images/email_icon.png"

# Default prompt for email copy generation
# You can change this prompt to generate different email copies.
prompt_email_text = """User information: {}
Theme: {}
Using the user information, generate a personalized email with the theme mentioned above for the user"""

# Default prompt for image generation
# This image will be included with the generated email copy.
prompt_image_generation = "Generate an image for an email copy for {}"

# Default themes for email copy generation
# (optional) Include or remove themes as needed
prompt_themes = [
    "sales of new women's handbags at Cymbal",
    "introducing a new line of men's leather shoes",
    "new opening of Cymbal concept shoe store in NYC",
    "Cymbal shoes retail brand in NYC"]

# If the user didn't run the Audienced.py script, it will use this default list.
sample_emails = [
"user36410@sample_user36410.sample",
"user39537@sample_user39537.sample",
"user42905@sample_user42905.sample",
"user16185@sample_user16185.sample",
"user27153@sample_user27153.sample",
"user38115@sample_user38115.sample",
"user10294@sample_user10294.sample",
"user14325@sample_user14325.sample",
"user11798@sample_user11798.sample",
"user3917@sample_user3917.sample",
"user7486@sample_user7486.sample",	
"user654@sample_user654.sample",	
"user8239@sample_user8239.sample",	
"user27383@sample_user27383.sample",	
"user16127@sample_user16127.sample",	
"user6385@sample_user6385.sample",	
"user14330@sample_user14330.sample",	
"user17562@sample_user17562.sample",	
"user40714@sample_user40714.sample",	
"user25908@sample_user25908.sample",	
"user22574@sample_user22574.sample"]

# Age buckets that describe your audience
# You can include or remove these options as needed.
age_bucket = ['young adult', 'middle-aged', 'senior']

# Default male names to be included in the email copy.
# We didn't included this in the BigQuery table to not expose any PII.
# You can change this names if you want.
male_names = [
"James",
"Robert",
"John",
"Michael",
"David",
"William",
"Richard",
"Joseph",
"Thomas",
"Christopher",
"Charles",
"Daniel",
"Matthew",
"Anthony",
"Mark",
"Donald",
"Steven",
"Andrew",
"Paul",
"Joshua"]

# Default female names to be included in the email copy.
# We didn't included this in the BigQuery table to not expose any PII.
# You can change this names if you want.
female_names = [
"Mary",
"Patricia",
"Jennifer",
"Linda",
"Elizabeth",
"Barbara",
"Susan",
"Jessica",
"Sarah",
"Karen",
"Lisa",
"Nancy",
"Betty",
"Sandra",
"Margaret",
"Ashley",
"Kimberly",
"Emily",
"Carol",
"Michelle"]

# Default languages that will be used to translate the generated email copy.
# These languages will be chosen randomly.
# You can include or remove languages as needed.
# reference: https://cloud.google.com/translate/docs/languages
languages =  ["es","zh","cs","da","fr","el","it","ja","pt"]

# The following variables are default texts and images in case the model fails to respond.
# You can change the defaults if needed.
default_email_copy_0 = """Dear customer,\n
We hope this email finds you well.\n
We're writing to let you know about our upcoming sale on new women's handbags at Cymbal. We're offering discounts of up to 50% on all items, so this is a great opportunity to stock up on some new handbags for yourself or for someone special.\n
We have a wide variety of handbags to choose from, including totes, satchels, crossbody bags, and more. We also have a variety of colors and styles to choose from, so you're sure to find something that you love.\n
Our sale starts on Friday, March 11th and ends on Sunday, March 13th. So be sure to shop early to get the best selection.\n
To take advantage of our sale, simply visit our website at www.cymbal.com and enter the code "SALE50" at checkout.\n
We hope to see you soon!\n
Sincerely,\n
The Cymbal Team"""

default_email_copy_1 = """Dear customer,\n
We're excited to introduce our new line of men's shoes at Cymbal. We know you'll love the stylish designs and comfortable construction.\n
Our new shoes are perfect for men of all ages, including middle-aged men like you. They're made with high-quality materials and construction, so you can be sure they'll last.\n
We also have a variety of styles to choose from, so you're sure to find the perfect pair of shoes for your needs. Whether you're looking for a pair of dress shoes for work or a pair of casual shoes for weekend wear, we have something for you.\n
To celebrate the launch of our new line of men's shoes, we're offering a special discount of 20% off your first purchase. Just use the code NEWLINE at checkout.\n
So what are you waiting for? Shop our new line of men's shoes today.\n
Sincerely,\n
The Cymbal Team"""

default_email_copy_2 = """Dear customer,\n
We're excited to announce the new opening of Cymbal concept shoe store in New York City! We know you're a middle-aged man, so we think you'd really appreciate our unique selection of shoes.\n
Cymbal is a new concept store that offers a curated selection of shoes from around the world. We have something for everyone, whether you're looking for a new pair of sneakers, sandals, or boots.\n
We're also offering a special discount to our first 100 customers. Use the code "NEWCYMBAL" at checkout to save 20% on your purchase.\n
We hope to see you soon at Cymbal!\n
Sincerely,\n
The Cymbal Team"""

default_email_copy_3 = """Dear customer,\n
We hope this email finds you well.\n
We're reaching out to you today because we know you're a fan of Cymbal shoes, and we wanted to let you know that we're now open in New York City!\n
We're located at 123 Main Street, and we're open from 10am to 6pm, seven days a week.\n
We have a wide selection of Cymbal shoes to choose from, including our latest styles and designs. We also have a variety of sizes and widths to choose from, so you're sure to find the perfect pair of shoes for you.\n
In addition to our shoes, we also have a variety of other Cymbal merchandise, including t-shirts, hats, and bags.\n
We hope you'll stop by and visit us soon!\n
Sincerely,\n
The Cymbal Team"""

default_email_image_0 = "/app/images/email_image_0.png"
default_email_image_1 = "/app/images/email_image_1.png"
default_email_image_2 = "/app/images/email_image_2.png"
default_email_image_3 = "/app/images/email_image_3.png"


# -----------------------------------------------------------------------------
# Configurations for 8_Website_Post.py page
# -----------------------------------------------------------------------------
[pages.8_website_post]

# Change the following parameters as needed:
# - page_title: Text that goes in the browser tab and on the top of this page.
# - page_icon: Image that goes in the browser tab.
# - sidebar_image_path: Image that goes in the left-side menu.
# - page_title_icon: Image that goes on the left side of the main title of this page.
page_title = "Website Post"
page_icon = "/app/images/favicon.png"
sidebar_image_path = "/app/images/menu_icon_2.png"
page_title_image = "/app/images/website_icon.png"

# Default themes for website post generation
# You can change them if needed.
prompt_themes = [
    "sales of new women's handbags at Cymbal",
    "introducing a new line of men's leather shoes",
    "new opening of Cymbal concept shoe store in NYC",
    "Cymbal shoes retail brand in NYC"
]

# Default prompt for website post generation
# Change this prompt if needed.
prompt_website_template = """I want you to act as a senior content creator who knows how to create awesome website content. 
You are working to create a blog post for an informational website. 
It presents information in reverse chronological order and it's written in an informal or conversational style.
Generate a blog post for {}.
"""

# Default prompt for image generation.
# Change this prompt if needed.
prompt_image_template = """Generate an image for {}"""

# The following variables are default / fallback website posts and images.
# They are used in case the model doesn't return anything.
# Change this defaults if needed.
prompt_default_responses = ["""New Women's Handbags on Sale at Cymbal\n
Cymbal is excited to announce the arrival of our new collection of women's handbags. These stylish and functional bags are perfect for any occasion, from a night out on the town to a day at the office.\n
Our new handbags come in a variety of styles, colors, and sizes to suit your individual needs. Whether you're looking for a small crossbody bag to carry your essentials or a large tote bag for work, we have something for you.\n
In addition to our wide selection of styles, our new handbags are also made from high-quality materials that will last for years to come. We use only the finest leathers and fabrics, so you can be sure that your new bag will look and feel great for years to come.\n
We're also offering a special sale on our new handbags. You can save on select styles, so don't miss out on this opportunity to stock up on your new favorite bag.\n
Shop our new collection of women's handbags today and find the perfect bag to complete your look.\n
Here are some of our top picks from the new collection:\n
The Cymbal Tote Bag is a stylish and spacious bag that's perfect for everyday use. It features a roomy interior with multiple compartments, so you can keep your belongings organized. The Cymbal Tote Bag is also made from durable leather that will last for years to come.\n
The Cymbal Crossbody Bag is a chic and compact bag that's perfect for a night out on the town. It features a stylish design and a comfortable crossbody strap, so you can wear it all day long. The Cymbal Crossbody Bag is also made from lightweight leather that won't weigh you down.\n
The Cymbal Satchel Bag is a versatile and stylish bag that can be dressed up or down. It features a sleek design and a spacious interior, so you can carry everything you need. The Cymbal Satchel Bag is also made from durable leather that will last for years to come.\n
These are just a few of our top picks from the new collection of women's handbags at Cymbal. Shop our entire collection today and find the perfect bag to complete your look.""",

"""Introducing the New Line of Men's Shoes at Cymbal\n
We're excited to announce the launch of our new line of men's shoes! We've been working hard to create a collection that is stylish, comfortable, and durable, and we think you're going to love it.\n
Our new line features a variety of styles to suit every man's needs. Whether you're looking for a pair of dress shoes for work, casual shoes for everyday wear, or athletic shoes for your next workout, we have something for you.\n
We've also used only the finest materials in our construction, so you can be sure that our shoes will last. And because we know that life happens, all of our shoes come with a 90-day warranty.\n
So what are you waiting for? Check out our new line of men's shoes today!\n
Here are just a few of the features of our new line of men's shoes:\n
 - Stylish designs that will turn heads\n
 - Comfortable construction that will keep you feeling your best all day long\n
 - Durable materials that will last for years to come\n
 - A 90-day warranty that gives you peace of mind\n
We're confident that you'll love our new line of men's shoes. So what are you waiting for? Shop now!\n
Here are some of the styles that are available in our new line of men's shoes:\n
 - Dress shoes\n
 - Casual shoes\n
 - Athletic shoes\n
 - Boots\n
 - Sandals\n
We have something for every man, so be sure to check out our entire collection today!\n
We're also offering a special discount of 20% off your first purchase. Just use the code NEWLINE at checkout.\n
So what are you waiting for? Shop now and start looking your best!""",

"""Cymbal Concept Shoe Store Opens in NYC\n
New York City, NY – March 8, 2023 – Cymbal, a new concept shoe store, opened its doors in New York City today. The store, located at 100 Fifth Avenue, offers a unique shopping experience that combines the latest in fashion with cutting-edge technology.\n
Cymbal is the brainchild of two friends, Ben and Jerry. Ben is a former footwear designer who worked for some of the biggest brands in the industry. Jerry is a tech entrepreneur who has developed a new platform that allows shoppers to interact with products in a whole new way.\n
The store is divided into two sections. The first section is dedicated to the latest in fashion. Cymbal carries a wide variety of shoes from both established brands and up-and-coming designers. The second section is where the technology comes in.\n
Cymbal has developed a platform that allows shoppers to interact with products in a virtual environment. Using the platform, shoppers can try on shoes, change colors, and even see how they would look on different body types.\n
The platform is also integrated with social media, allowing shoppers to share their experiences with friends and family.\n
Cymbal is the first store of its kind in the world. It offers a unique shopping experience that is sure to appeal to both fashion-forward shoppers and tech-savvy consumers.\n
About Cymbal\n
Cymbal is a new concept shoe store that combines the latest in fashion with cutting-edge technology. The store, located at 100 Fifth Avenue in New York City, offers a unique shopping experience that allows shoppers to interact with products in a virtual environment.\n
Cymbal was founded by two friends, Ben and Jerry. Ben is a former footwear designer who worked for some of the biggest brands in the industry. Jerry is a tech entrepreneur who has developed a new platform that allows shoppers to interact with products in a whole new way.\n
Cymbal carries a wide variety of shoes from both established brands and up-and-coming designers. The store also offers a variety of services, including shoe repair and customization.\n
Cymbal is the future of shoe shopping. It is a place where fashion and technology meet to create an unforgettable shopping experience.\n
To learn more about Cymbal, visit their website at www.cymbal.com.""",

"""Cymbal Shoes: A New Retail Brand in NYC\n
Cymbal Shoes is a new retail brand that is taking the city by storm. With its unique selection of shoes, stylish designs, and affordable prices, Cymbal Shoes is quickly becoming a go-to destination for shoe lovers of all ages.\n
Cymbal Shoes was founded by two friends who had a passion for shoes and a desire to create a brand that was different from anything else on the market. They wanted to create a brand that was stylish, affordable, and accessible to everyone.\n
Cymbal Shoes offers a wide variety of shoes, including sneakers, boots, sandals, and heels. They also have a variety of styles to choose from, including casual, dressy, and athletic. And with prices starting at just $20, Cymbal Shoes is sure to have something for everyone.\n
In addition to their wide selection of shoes, Cymbal Shoes also offers a variety of other services, such as free shipping and returns, and a 30-day satisfaction guarantee.\n
Cymbal Shoes is located in the heart of New York City, at 123 Main Street. They are open seven days a week, from 10am to 8pm.\n
If you're looking for a new pair of shoes, be sure to check out Cymbal Shoes. You won't be disappointed!\n
Here are some of the reasons why Cymbal Shoes is a great choice:\n
 - Unique selection of shoes\n
 - Stylish designs\n
 - Affordable prices\n
 - Free shipping and returns\n
 - 30-day satisfaction guarantee\n
 - Convenient location\n
If you're looking for a new pair of shoes, be sure to check out Cymbal Shoes. You won't be disappointed!"""]

default_image_0 = "/app/images/website_1.png"
default_image_1 = "/app/images/website_2.png"
default_image_2 = "/app/images/website_3.png"
default_image_3 = "/app/images/website_4.png"


# -----------------------------------------------------------------------------
# Configurations for 9_Social_Media.py
# -----------------------------------------------------------------------------
[pages.9_social_media]

# Change the following parameters as needed:
# - page_title: Text that goes in the browser tab and on the top of this page.
# - page_icon: Image that goes in the browser tab.
# - sidebar_image_path: Image that goes in the left-side menu.
# - page_title_icon: Image that goes on the left side of the main title of this page.
page_title = "Social Media"
page_icon = "/app/images/favicon.png"
sidebar_image_path = "/app/images/menu_icon_2.png"
page_title_image = "/app/images/social_icon.png"

# Dafault instagram gender
instagram_gender_options = ["All", "Men", "Women"]
# Maximum number of characters in the post
instagram_char_limit = 2200
# Maximum number of characters in the post
threads_char_limit = 500

# Default prompt template to generate a post for social media platforms.
# You can change this prompt if needed.
ad_prompt_template = """I want you to act as a senior social media ads content creator who knows how to create awesome social media content. 
You are working to create an ad for {}. Use {} characters to write this ad.
The ad is for people in age range of {} and of the gender {}.
Generate a social media ad for {}: """

# Default prompt template to generate an image for the post.
# You can change this prompt if needed.
image_prompt_template = """Generate an image for {}"""

# Default themes for the prompts. This will be displayed as options for the user.
# You can change this list if needed.
themes_for_prompts = [
    "sales of new handbags at Cymbal",
    "introducing a new line of men's leather shoes",
    "new opening of Cymbal concept shoe store in NYC",
    "Cymbal shoes retail brand in NYC"
]

# The following variables are default / fallback social media posts and images.
# They are used in case the model doesn't return anything.
# Change this defaults if needed.
default_threads = ["""New handbags at Cymbal!\n
Looking for a new handbag to add to your collection? Look no further than Cymbal! We have a wide variety of handbags to choose from, all at great prices. Whether you're looking for a stylish crossbody bag, a roomy tote bag, or a chic clutch, we have something for everyone.\n
And now, for a limited time, take an extra 20% off all handbags! This is the perfect opportunity to stock up on your favorite styles or treat yourself to a new bag.""",
"""Introducing the new line of shoes from Cymbal!\n
Our new line of shoes is perfect for the modern woman on the go. With a variety of styles to choose from, you're sure to find the perfect pair of shoes to match your personality and lifestyle.\n
Our shoes are made with high-quality materials and construction, so you can be sure they'll last. Plus, they're incredibly comfortable, so you can wear them all day long.\n
So what are you waiting for? Shop our new line of shoes today!""",
"""Introducing Cymbal, a new concept shoe store in NYC.\n
Cymbal is a one-of-a-kind shoe store that offers a unique shopping experience. We have a wide selection of shoes from all the top brands, but what really sets us apart is our personal touch.\n
Our team of experts is here to help you find the perfect pair of shoes for your needs. We'll take the time to learn about your style and your lifestyle, and then we'll make recommendations that are perfect for you.""",
"""Cymbal Shoes: The Perfect Shoes for Your Next Adventure\n
Looking for a pair of shoes that can keep up with your active lifestyle? Look no further than Cymbal Shoes! Our shoes are made with high-quality materials and construction, so you can be sure they'll last. Plus, our shoes are designed with comfort in mind, so you can wear them all day long.\n
Whether you're running errands, going to the gym, or just taking a walk around the city, Cymbal Shoes are the perfect choice for you. """]

default_instagram = ["""Cymbal is excited to announce the launch of our new line of handbags. These stylish and functional bags are perfect for any occasion, from a night out on the town to a day at the office.\n
Our handbags are made with high-quality materials and construction, so you can be sure they'll last. They're also available in a variety of colors and styles, so you're sure to find the perfect one for you.\n
To celebrate the launch of our new handbags, we're offering 20 percent off all purchases. So what are you waiting for? Shop now and get your new Cymbal handbag!\n
Shop now at cymbal.com.""",
"""Introducing the new line of shoes from Cymbal!\n
Our new line of shoes is designed to take you from day to night, with styles that are both stylish and comfortable. Whether you're running errands, going to work, or out on the town, our shoes will have you looking and feeling your best.\n
Our new line of shoes features:\n
 - A variety of styles to choose from, including flats, heels, boots, and sandals\n
 - Comfortable, supportive soles that will keep you feeling your best all day long\n
 - Durable materials that will last season after season\n
 - Fashion-forward designs that will turn heads wherever you go\n
Shop our new line of shoes today and experience the difference!\n
Visit our website or find a store near you to see our full selection.\n
Cymbal: Shoes that make you feel good.""",
"""Cymbal: The New Concept Shoe Store in NYC\n
Cymbal is a new concept shoe store that's unlike anything you've seen before. We offer a curated selection of the latest and greatest shoes from around the world, all at an affordable price.\n
We believe that shoes should be more than just a way to get from point A to point B. They should be an expression of your personality and style. That's why we offer a wide variety of styles to choose from, so you can find the perfect pair of shoes to match your look.\n
In addition to our amazing selection of shoes, we also offer a unique shopping experience. Our stores are designed to be inviting and inspiring, and our staff is always happy to help you find the perfect pair of shoes.\n
So if you're looking for a new pair of shoes that will make you stand out from the crowd, come check out Cymbal today!\n
Visit our website or stop by one of our stores today to find the perfect pair of shoes!""",
"""Cymbal Shoes: The Perfect Shoes for Your Next Adventure\n
Are you looking for the perfect shoes for your next adventure? Look no further than Cymbal Shoes! Our shoes are made with high-quality materials and construction, so you can be sure they'll last. Plus, our shoes are stylish and comfortable, so you can look and feel your best on your next big trip.\n
Whether you're hiking in the mountains, exploring a new city, or just running errands, Cymbal Shoes have you covered. Check out our wide selection of styles and colors today!\n
Shop now at cymbalshoes.com.\n
Cymbal Shoes: The perfect shoes for your next adventure."""]

default_image_instagram = ["/app/images/social_instagram_0.png", "/app/images/social_instagram_1.png", "/app/images/social_instagram_2.png", "/app/images/social_instagram_3.png"]

default_image_threads = ["/app/images/social_threads_0.png", "/app/images/social_threads_1.png", "/app/images/social_threads_2.png", "/app/images/social_threads_3.png"]

# -----------------------------------------------------------------------------
# Configurations for 10_Asset_Group_Pmax.py page
# -----------------------------------------------------------------------------
[pages.10_asset_group] 

# Change the following parameters as needed:
# - page_title: Text that goes in the browser tab and on the top of this page.
# - page_icon: Image that goes in the browser tab.
# - sidebar_image_path: Image that goes in the left-side menu.
# - page_title_icon: Image that goes on the left side of the main title of this page.
page_title = "Asset Group for PMax"
page_icon = "/app/images/favicon.png"
sidebar_image_path = "/app/images/menu_icon_2.png"
page_title_image = "/app/images/asset_icon.png"

# Default prompt template for image generation
# You can change this prompt if needed.
# Make sure you include the {theme} as part of the prompt
image_generation_prompt = "Generate an image for {}"

# Default prompt template for headline
# You can change this prompt if needed.
headline_prompt_template = """Using the Cymbal brand information below as your context, create 5 headlines for a campaign with {} as objective, under 30 characters each headline.
{}

Headlines: """

# Default prompt template for long headline
# You can change this prompt if needed.
load_headline_prompt_template = """Using the Cymbal brand information below as your context, create 5 long headlines (90 characters each) for a campaign with {} as objective. Be creative and use all the 90 characters for the long headline.
{}
Long headlines: """

# Default prompt template for product description.
# You can change this prompt if needed.
description_prompt_template = """Using the Cymbal brand information below as your context, create a product description (90 characters) for {}. Be creative and use all the 90 characters for the long headline.
{}
Product description: """

# Default business name
# Change this variable if needed.
business_name = "Cymbal"

# Default list of call to action.
# Change this list if needed.
call_to_action = [
"Book Now",
"Contact Us",
"Download",
"Learn More",
"Visit Site",
"Shop Now",
"Sign Up",
"Subscribe",
"See More"]

# Default themes for PMax assets generation
# You can change this list if needed.
themes_for_prompts = [
    "sales of new women's handbags at Cymbal",
    "introducing a new line of men's leather shoes",
    "new opening of Cymbal concept shoe store in NYC",
    "Cymbal shoes retail brand in NYC"
]

# The following variables are default / fallback PMax assets and images.
# They are used in case the model doesn't return anything.
# Change this defaults if needed.
asset_group_headlines = """Cymbal: New Women's Handbags.\n
Shop the Latest Handbag Collection at Cymbal.\n
Cymbal: Chic Handbags for Every Occasion.\n
Cymbal: Elevate Your Style with a New Handbag.\n
Cymbal: A New Handbag for Every Woman."""

asset_group_long_headlines = """Cymbal: A symphony of style. Elevate your look with our new collection of women's handbags.\n
Cymbal: Timeless elegance and modern style. Discover our new collection of women's handbags.\n
Cymbal: The perfect handbag for every occasion. Shop our latest collection now.\n
Cymbal: Chic, stylish, and sophisticated. Our new collection of women's handbags is sure to turn heads.\n
Cymbal: A new season, a new you. Shop our latest collection of women's handbags and start your new year off in style."""

asset_group_description = "Cymbal's new collection of women's handbags is a symphony of style, featuring a harmonious blend of trendsetting designs and unparalleled quality."

default_image_asset = [["/app/images/asset_group_0_0.png","/app/images/asset_group_0_1.png"], ["/app/images/asset_group_1_0.png", "/app/images/asset_group_1_1.png"], ["/app/images/asset_group_2_0.png", "/app/images/asset_group_2_1.png"], ["/app/images/asset_group_3_0.png", "/app/images/asset_group_3_1.png"]]


# -----------------------------------------------------------------------------
# Configurations for 11_Activation_Optimization.py
# -----------------------------------------------------------------------------
[pages.11_activation_optimization] 

# Change the following parameters as needed:
# - page_title: Text that goes in the browser tab.
# - page_icon: Image that goes in the browser tab.
# - sidebar_image_path: Image that goes in the left-side menu.
# - file_name_*: Images for this page.
page_title = "Activation & Optimization"
page_icon = "/app/images/favicon.png"
sidebar_image_path = "/app/images/menu_icon_2.png"
file_name = "/app/images/page_3.png"

# -----------------------------------------------------------------------------
# Configurations for 12_Review_Activate.py =========
# -----------------------------------------------------------------------------
[pages.12_review_activate]

# Change the following parameters as needed:
# - page_title: Text that goes in the browser tab and on the top of this page.
# - page_icon: Image that goes in the browser tab.
# - sidebar_image_path: Image that goes in the left-side menu.
# - page_title_icon: Image that goes on the left side of the main title of this page.
page_title = "Review and Activate"
page_icon = "/app/images/favicon.png"
sidebar_image_path = "/app/images/menu_icon_2.png"
page_title_icon = "/app/images/activate_icon.png"

# ID of the templates
# Change this variables according to your Google Workspace settings
drive_folder_id = '<DRIVE FOLDER ID>' # example: "1MYB0Ybyo9XZERgIcjsdfeqO0SKqhrkvqMx"
slides_template_id = '<SLIDES TEMPLATE ID>' # example: '16uQlLkCJ9YRiMU_IoONHsl-vY-uKeoasnWTPlbZZ1D4'
doc_template_id = '<DOCS TEMPLATE ID>' # example: '1kqvxZLRXIdfM8MVS7css4UoiJ8f0I4dKFj9cP986K4pM'
sheet_template_id = '<SHEETS TEMPLATE ID>' # example: '1gIaIWLOeKmnjso7-CAAAcqMlPznpoEXDdEue3DNWr7bw'
slide_page_id_list = ["p3","p4","p5","p6","p7","p8"] # LIST OF PAGES WHERE YOU WANT TO INSERT CHARTS FROM THE SHEETS

# Scope for the Workspace API - don't change
workspace_scopes = [
    'https://www.googleapis.com/auth/presentations',
    'https://www.googleapis.com/auth/spreadsheets',
    'https://www.googleapis.com/auth/drive.file',
    'https://www.googleapis.com/auth/drive',
    'https://www.googleapis.com/auth/drive.resource',
    'https://www.googleapis.com/auth/documents']


# -----------------------------------------------------------------------------
# Configurations for 13_Campaign_Performance.py
# -----------------------------------------------------------------------------
[pages.13_campaign_performance]

# Change the following parameters as needed:
# - page_title: Text that goes in the browser tab and on the top of this page.
# - page_icon: Image that goes in the browser tab.
# - sidebar_image_path: Image that goes in the left-side menu.
# - page_title_icon: Image that goes on the left side of the main title of this page.
page_title = "Campaign Performance"
page_icon = "/app/images/favicon.png"
sidebar_image_path = "/app/images/menu_icon_2.png"
page_title_icon = "/app/images/opt_icon.png"

# Infobot version
# Change with the code snippet provided by your Infobot deployment
# The code is similar to the one commented below
infobot = """<script src="https://www.gstatic.com/dialogflow-console/fast/df-messenger/prod/v1/df-messenger.js"></script>
<df-messenger
  project-id="gen-app-builder-infobot-demo"
  agent-id="ba8721e5-2aba-487e-b766-efc1fdf70e21"
  language-code="en">
  <df-messenger-chat-bubble
   chat-title="infobot-ads-help">
  </df-messenger-chat-bubble>
</df-messenger>
<style>
  df-messenger {
    z-index: 999;
    position: fixed;
    bottom: 16px;
    right: 16px;
  }
</style>"""

# Looker Dashboards
# The link of the looker Dashboard must follow this format:
# https://<LOOKER INSTANCE URL>/embed/dashboards/<DASHBOARD NUMBER>?allow_login_screen=true
# Include your Dashboards following this patter:
# dashboards.<Name of your dashboard, no spaces> = '<link to your dashboard>'
dashboards.Overview = 'https://googledemo.looker.com/embed/dashboards/2131?allow_login_screen=true'

# -----------------------------------------------------------------------------
# Configurations for 14_Vertex_AI_APIs.py
# -----------------------------------------------------------------------------
[pages.14_vertex_ai]

# Change the following parameters as needed:
# - page_title: Text that goes in the browser tab.
# - page_icon: Image that goes in the browser tab.
# - sidebar_image_path: Image that goes in the left-side menu.
# - file_name_*: Images for this page.
page_title = "Vertex AI APIs"
page_icon = "/app/images/favicon.png"
sidebar_image_path = "/app/images/menu_icon_2.png"
file_name = "/app/images/favicon.png"


# -----------------------------------------------------------------------------
# Configurations for 15_Text_Generation.py
# -----------------------------------------------------------------------------
[pages.15_text_generation]

# Change the following parameters as needed:
# - page_title: Text that goes in the browser tab and on the top of this page.
# - page_icon: Image that goes in the browser tab.
# - sidebar_image_path: Image that goes in the left-side menu.
# - page_title_icon: Image that goes on the left side of the main title of this page.
page_title = "Text Generation with PaLM"
page_icon = "/app/images/favicon.png"
sidebar_image_path = "/app/images/menu_icon_2.png"
page_title_icon = "/app/images/favicon.png"


# -----------------------------------------------------------------------------
# Configurations for 16_Image_Generation.py
# -----------------------------------------------------------------------------
[pages.16_image_generation]

# Change the following parameters as needed:
# - page_title: Text that goes in the browser tab and on the top of this page.
# - page_icon: Image that goes in the browser tab.
# - sidebar_image_path: Image that goes in the left-side menu.
# - page_title_icon: Image that goes on the left side of the main title of this page.
page_title = "Image Generation"
page_icon = "/app/images/favicon.png"
sidebar_image_path = "/app/images/menu_icon_2.png"
page_title_icon = "/app/images/favicon.png"

# Pre populated prompts for image generation.
# You can change this defaults as needed.
pre_populated_prompts = [
    'A photo of a handbag on a kitchen counter, natural lighting, 4k',
    'A photo of a handbag on the beach, natural lighting, 4k',
    'Studio photo of a purple handbag, natural lighting, 4k'
]

# Maximum size allowed to upload an image
image_upload_bytes_limit = 1e7<|MERGE_RESOLUTION|>--- conflicted
+++ resolved
@@ -587,12 +587,8 @@
 sidebar_image_path = "/app/images/menu_icon_2.png"
 page_title_image = "/app/images/consumer_icon.png"
 
-<<<<<<< HEAD
-# Vertex AI Search datastores and location
-=======
-# Enterprise Search datastores and location. 
+# Vertex AI Search datastores and location. 
 # Change the dataset variable to reflect your configuration.
->>>>>>> 0ae65683
 # Sample datastore ID
 # datastores.<datastore ID> = 'default_config'
 datastores.google-ads-support_1686058481432 = "default_config"
